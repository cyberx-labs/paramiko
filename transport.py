--- conflicted
+++ resolved
@@ -214,12 +214,9 @@
         'ssh-rsa': RSAKey,
         'ssh-dss': DSSKey,
         'ecdsa-sha2-nistp256': ECDSAKey,
-<<<<<<< HEAD
-        'ssh-ed25519': Ed25519Key,
-=======
         'ecdsa-sha2-nistp384': ECDSAKey,
         'ecdsa-sha2-nistp521': ECDSAKey,
->>>>>>> cb059375
+        'ssh-ed25519': Ed25519Key,
     }
 
     _kex_info = {
