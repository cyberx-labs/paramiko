# Copyright (C) 2003-2009  Robey Pointer <robeypointer@gmail.com>
#
# This file is part of paramiko.
#
# Paramiko is free software; you can redistribute it and/or modify it under the
# terms of the GNU Lesser General Public License as published by the Free
# Software Foundation; either version 2.1 of the License, or (at your option)
# any later version.
#
# Paramiko is distributed in the hope that it will be useful, but WITHOUT ANY
# WARRANTY; without even the implied warranty of MERCHANTABILITY or FITNESS FOR
# A PARTICULAR PURPOSE.  See the GNU Lesser General Public License for more
# details.
#
# You should have received a copy of the GNU Lesser General Public License
# along with Paramiko; if not, write to the Free Software Foundation, Inc.,
# 59 Temple Place, Suite 330, Boston, MA  02111-1307  USA.

"""
Some unit tests for SSHClient.
"""

from __future__ import with_statement

import gc
import platform
import socket
from tempfile import mkstemp
import threading
import unittest
import weakref
import warnings
import os
import time
from tests.util import test_path

import paramiko
from paramiko.common import PY2
from paramiko.ssh_exception import SSHException, AuthenticationException


FINGERPRINTS = {
    'ssh-dss': b'\x44\x78\xf0\xb9\xa2\x3c\xc5\x18\x20\x09\xff\x75\x5b\xc1\xd2\x6c',
    'ssh-rsa': b'\x60\x73\x38\x44\xcb\x51\x86\x65\x7f\xde\xda\xa2\x2b\x5a\x57\xd5',
    'ecdsa-sha2-nistp256': b'\x25\x19\xeb\x55\xe6\xa1\x47\xff\x4f\x38\xd2\x75\x6f\xa5\xd5\x60',
    'ssh-ed25519': b'\xb3\xd5"\xaa\xf9u^\xe8\xcd\x0e\xea\x02\xb9)\xa2\x80',
}


class NullServer (paramiko.ServerInterface):
    def __init__(self, *args, **kwargs):
        # Allow tests to enable/disable specific key types
        self.__allowed_keys = kwargs.pop('allowed_keys', [])
        super(NullServer, self).__init__(*args, **kwargs)

    def get_allowed_auths(self, username):
        if username == 'slowdive':
            return 'publickey,password'
        return 'publickey'

    def check_auth_password(self, username, password):
        if (username == 'slowdive') and (password == 'pygmalion'):
            return paramiko.AUTH_SUCCESSFUL
        if (username == 'slowdive') and (password == 'unresponsive-server'):
            time.sleep(5)
            return paramiko.AUTH_SUCCESSFUL
        return paramiko.AUTH_FAILED

    def check_auth_publickey(self, username, key):
        try:
            expected = FINGERPRINTS[key.get_name()]
        except KeyError:
            return paramiko.AUTH_FAILED
        if (
            key.get_name() in self.__allowed_keys and
            key.get_fingerprint() == expected
        ):
            return paramiko.AUTH_SUCCESSFUL
        return paramiko.AUTH_FAILED

    def check_channel_request(self, kind, chanid):
        return paramiko.OPEN_SUCCEEDED

    def check_channel_exec_request(self, channel, command):
        if command != b'yes':
            return False
        return True

    def check_channel_env_request(self, channel, name, value):
        if name == 'INVALID_ENV':
            return False

        if not hasattr(channel, 'env'):
            setattr(channel, 'env', {})

        channel.env[name] = value
        return True


class SSHClientTest (unittest.TestCase):

    def setUp(self):
        self.sockl = socket.socket()
        self.sockl.bind(('localhost', 0))
        self.sockl.listen(1)
        self.addr, self.port = self.sockl.getsockname()
        self.connect_kwargs = dict(
            hostname=self.addr,
            port=self.port,
            username='slowdive',
            look_for_keys=False,
        )
        self.event = threading.Event()

    def tearDown(self):
        for attr in "tc ts socks sockl".split():
            if hasattr(self, attr):
                getattr(self, attr).close()

    def _run(self, allowed_keys=None, delay=0):
        if allowed_keys is None:
            allowed_keys = FINGERPRINTS.keys()
        self.socks, addr = self.sockl.accept()
        self.ts = paramiko.Transport(self.socks)
        keypath = test_path('test_rsa.key')
        host_key = paramiko.RSAKey.from_private_key_file(keypath)
        self.ts.add_server_key(host_key)
        keypath = test_path('test_ecdsa_256.key')
        host_key = paramiko.ECDSAKey.from_private_key_file(keypath)
        self.ts.add_server_key(host_key)
        server = NullServer(allowed_keys=allowed_keys)
        if delay:
            time.sleep(delay)
        self.ts.start_server(self.event, server)

    def _test_connection(self, **kwargs):
        """
        (Most) kwargs get passed directly into SSHClient.connect().

        The exception is ``allowed_keys`` which is stripped and handed to the
        ``NullServer`` used for testing.
        """
        run_kwargs = {'allowed_keys': kwargs.pop('allowed_keys', None)}
        # Server setup
        threading.Thread(target=self._run, kwargs=run_kwargs).start()
        host_key = paramiko.RSAKey.from_private_key_file(test_path('test_rsa.key'))
        public_host_key = paramiko.RSAKey(data=host_key.asbytes())

        # Client setup
        self.tc = paramiko.SSHClient()
        self.tc.get_host_keys().add('[%s]:%d' % (self.addr, self.port), 'ssh-rsa', public_host_key)

        # Actual connection
        self.tc.connect(**dict(self.connect_kwargs, **kwargs))

        # Authentication successful?
        self.event.wait(1.0)
        self.assertTrue(self.event.is_set())
        self.assertTrue(self.ts.is_active())
        self.assertEqual('slowdive', self.ts.get_username())
        self.assertEqual(True, self.ts.is_authenticated())
        self.assertEqual(False, self.tc.get_transport().gss_kex_used)

        # Command execution functions?
        stdin, stdout, stderr = self.tc.exec_command('yes')
        schan = self.ts.accept(1.0)

        schan.send('Hello there.\n')
        schan.send_stderr('This is on stderr.\n')
        schan.close()

        self.assertEqual('Hello there.\n', stdout.readline())
        self.assertEqual('', stdout.readline())
        self.assertEqual('This is on stderr.\n', stderr.readline())
        self.assertEqual('', stderr.readline())

        # Cleanup
        stdin.close()
        stdout.close()
        stderr.close()

    def test_1_client(self):
        """
        verify that the SSHClient stuff works too.
        """
        self._test_connection(password='pygmalion')

    def test_2_client_dsa(self):
        """
        verify that SSHClient works with a DSA key.
        """
        self._test_connection(key_filename=test_path('test_dss.key'))

    def test_client_rsa(self):
        """
        verify that SSHClient works with an RSA key.
        """
        self._test_connection(key_filename=test_path('test_rsa.key'))

    def test_2_5_client_ecdsa(self):
        """
        verify that SSHClient works with an ECDSA key.
        """
        self._test_connection(key_filename=test_path('test_ecdsa_256.key'))

    def test_client_ed25519(self):
        self._test_connection(key_filename=test_path('test_ed25519.key'))

    def test_3_multiple_key_files(self):
        """
        verify that SSHClient accepts and tries multiple key files.
        """
        # This is dumb :(
        types_ = {
            'rsa': 'ssh-rsa',
            'dss': 'ssh-dss',
            'ecdsa': 'ecdsa-sha2-nistp256',
        }
        # Various combos of attempted & valid keys
        # TODO: try every possible combo using itertools functions
        for attempt, accept in (
            (['rsa', 'dss'], ['dss']), # Original test #3
            (['dss', 'rsa'], ['dss']), # Ordering matters sometimes, sadly
            (['dss', 'rsa', 'ecdsa_256'], ['dss']), # Try ECDSA but fail
            (['rsa', 'ecdsa_256'], ['ecdsa']), # ECDSA success
        ):
            try:
                self._test_connection(
                    key_filename=[
                        test_path('test_{0}.key'.format(x)) for x in attempt
                    ],
                    allowed_keys=[types_[x] for x in accept],
                )
            finally:
                # Clean up to avoid occasional gc-related deadlocks.
                # TODO: use nose test generators after nose port
                self.tearDown()
                self.setUp()

    def test_multiple_key_files_failure(self):
        """
        Expect failure when multiple keys in play and none are accepted
        """
        # Until #387 is fixed we have to catch a high-up exception since
        # various platforms trigger different errors here >_<
        self.assertRaises(SSHException,
            self._test_connection,
            key_filename=[test_path('test_rsa.key')],
            allowed_keys=['ecdsa-sha2-nistp256'],
        )

    def test_4_auto_add_policy(self):
        """
        verify that SSHClient's AutoAddPolicy works.
        """
        threading.Thread(target=self._run).start()
        hostname = '[%s]:%d' % (self.addr, self.port)
        key_file = test_path('test_ecdsa_256.key')
        public_host_key = paramiko.ECDSAKey.from_private_key_file(key_file)

        self.tc = paramiko.SSHClient()
        self.tc.set_missing_host_key_policy(paramiko.AutoAddPolicy())
        self.assertEqual(0, len(self.tc.get_host_keys()))
        self.tc.connect(password='pygmalion', **self.connect_kwargs)

        self.event.wait(1.0)
        self.assertTrue(self.event.is_set())
        self.assertTrue(self.ts.is_active())
        self.assertEqual('slowdive', self.ts.get_username())
        self.assertEqual(True, self.ts.is_authenticated())
        self.assertEqual(1, len(self.tc.get_host_keys()))
        new_host_key = list(self.tc.get_host_keys()[hostname].values())[0]
        self.assertEqual(public_host_key, new_host_key)

    def test_5_save_host_keys(self):
        """
        verify that SSHClient correctly saves a known_hosts file.
        """
        warnings.filterwarnings('ignore', 'tempnam.*')

        host_key = paramiko.RSAKey.from_private_key_file(test_path('test_rsa.key'))
        public_host_key = paramiko.RSAKey(data=host_key.asbytes())
        fd, localname = mkstemp()
        os.close(fd)

        client = paramiko.SSHClient()
        self.assertEquals(0, len(client.get_host_keys()))

        host_id = '[%s]:%d' % (self.addr, self.port)

        client.get_host_keys().add(host_id, 'ssh-rsa', public_host_key)
        self.assertEquals(1, len(client.get_host_keys()))
        self.assertEquals(public_host_key, client.get_host_keys()[host_id]['ssh-rsa'])

        client.save_host_keys(localname)

        with open(localname) as fd:
            assert host_id in fd.read()

        os.unlink(localname)

    def test_6_cleanup(self):
        """
        verify that when an SSHClient is collected, its transport (and the
        transport's packetizer) is closed.
        """
        # Skipped on PyPy because it fails on travis for unknown reasons
        if platform.python_implementation() == "PyPy":
            return

        threading.Thread(target=self._run).start()

        self.tc = paramiko.SSHClient()
        self.tc.set_missing_host_key_policy(paramiko.AutoAddPolicy())
        self.assertEqual(0, len(self.tc.get_host_keys()))
        self.tc.connect(**dict(self.connect_kwargs, password='pygmalion'))

        self.event.wait(1.0)
        self.assertTrue(self.event.is_set())
        self.assertTrue(self.ts.is_active())

        p = weakref.ref(self.tc._transport.packetizer)
        self.assertTrue(p() is not None)
        self.tc.close()
        del self.tc

        # force a collection to see whether the SSHClient object is deallocated
        # 2 GCs are needed on PyPy, time is needed for Python 3
        time.sleep(0.3)
        gc.collect()
        gc.collect()

        self.assertTrue(p() is None)

    def test_client_can_be_used_as_context_manager(self):
        """
        verify that an SSHClient can be used a context manager
        """
        threading.Thread(target=self._run).start()

        with paramiko.SSHClient() as tc:
            self.tc = tc
            self.tc.set_missing_host_key_policy(paramiko.AutoAddPolicy())
            self.assertEquals(0, len(self.tc.get_host_keys()))
            self.tc.connect(**dict(self.connect_kwargs, password='pygmalion'))

            self.event.wait(1.0)
            self.assertTrue(self.event.is_set())
            self.assertTrue(self.ts.is_active())

            self.assertTrue(self.tc._transport is not None)

        self.assertTrue(self.tc._transport is None)

    def test_7_banner_timeout(self):
        """
        verify that the SSHClient has a configurable banner timeout.
        """
        # Start the thread with a 1 second wait.
        threading.Thread(target=self._run, kwargs={'delay': 1}).start()
        host_key = paramiko.RSAKey.from_private_key_file(test_path('test_rsa.key'))
        public_host_key = paramiko.RSAKey(data=host_key.asbytes())

        self.tc = paramiko.SSHClient()
        self.tc.get_host_keys().add('[%s]:%d' % (self.addr, self.port), 'ssh-rsa', public_host_key)
        # Connect with a half second banner timeout.
        kwargs = dict(self.connect_kwargs, banner_timeout=0.5)
        self.assertRaises(
            paramiko.SSHException,
            self.tc.connect,
            **kwargs
        )

    def test_8_auth_trickledown(self):
        """
        Failed key auth doesn't prevent subsequent pw auth from succeeding
        """
        # NOTE: re #387, re #394
        # If pkey module used within Client._auth isn't correctly handling auth
        # errors (e.g. if it allows things like ValueError to bubble up as per
        # midway through #394) client.connect() will fail (at key load step)
        # instead of succeeding (at password step)
        kwargs = dict(
            # Password-protected key whose passphrase is not 'pygmalion' (it's
            # 'television' as per tests/test_pkey.py). NOTE: must use
            # key_filename, loading the actual key here with PKey will except
            # immediately; we're testing the try/except crap within Client.
            key_filename=[test_path('test_rsa_password.key')],
            # Actual password for default 'slowdive' user
            password='pygmalion',
        )
        self._test_connection(**kwargs)

<<<<<<< HEAD
    def test_9_auth_timeout(self):
        """
        verify that the SSHClient has a configurable auth timeout
        """
        # Connect with a half second auth timeout
        self.assertRaises(
            AuthenticationException,
            self._test_connection,
            password='unresponsive-server',
            auth_timeout=0.5,
=======
    def test_9_auth_trickledown_gsskex(self):
        """
        Failed gssapi-keyex auth doesn't prevent subsequent key auth from succeeding
        """
        if not paramiko.GSS_AUTH_AVAILABLE:
            return  # for python 2.6 lacks skipTest
        kwargs = dict(
            gss_kex=True,
            key_filename=[test_path('test_rsa.key')],
        )
        self._test_connection(**kwargs)

    def test_10_auth_trickledown_gssauth(self):
        """
        Failed gssapi-with-mic auth doesn't prevent subsequent key auth from succeeding
        """
        if not paramiko.GSS_AUTH_AVAILABLE:
            return  # for python 2.6 lacks skipTest
        kwargs = dict(
            gss_auth=True,
            key_filename=[test_path('test_rsa.key')],
        )
        self._test_connection(**kwargs)

    def test_11_reject_policy(self):
        """
        verify that SSHClient's RejectPolicy works.
        """
        threading.Thread(target=self._run).start()

        self.tc = paramiko.SSHClient()
        self.tc.set_missing_host_key_policy(paramiko.RejectPolicy())
        self.assertEqual(0, len(self.tc.get_host_keys()))
        self.assertRaises(
            paramiko.SSHException,
            self.tc.connect,
            password='pygmalion', **self.connect_kwargs
        )

    def test_12_reject_policy_gsskex(self):
        """
        verify that SSHClient's RejectPolicy works,
        even if gssapi-keyex was enabled but not used.
        """
        # Test for a bug present in paramiko versions released before 2017-08-01
        if not paramiko.GSS_AUTH_AVAILABLE:
            return  # for python 2.6 lacks skipTest
        threading.Thread(target=self._run).start()

        self.tc = paramiko.SSHClient()
        self.tc.set_missing_host_key_policy(paramiko.RejectPolicy())
        self.assertEqual(0, len(self.tc.get_host_keys()))
        self.assertRaises(
            paramiko.SSHException,
            self.tc.connect,
            password='pygmalion',
            gss_kex=True,
             **self.connect_kwargs
>>>>>>> a8b80126
        )

    def _client_host_key_bad(self, host_key):
        threading.Thread(target=self._run).start()
        hostname = '[%s]:%d' % (self.addr, self.port)

        self.tc = paramiko.SSHClient()
        self.tc.set_missing_host_key_policy(paramiko.WarningPolicy())
        known_hosts = self.tc.get_host_keys()
        known_hosts.add(hostname, host_key.get_name(), host_key)

        self.assertRaises(
            paramiko.BadHostKeyException,
            self.tc.connect,
            password='pygmalion',
            **self.connect_kwargs
        )

    def _client_host_key_good(self, ktype, kfile):
        threading.Thread(target=self._run).start()
        hostname = '[%s]:%d' % (self.addr, self.port)

        self.tc = paramiko.SSHClient()
        self.tc.set_missing_host_key_policy(paramiko.RejectPolicy())
        host_key = ktype.from_private_key_file(test_path(kfile))
        known_hosts = self.tc.get_host_keys()
        known_hosts.add(hostname, host_key.get_name(), host_key)

        self.tc.connect(password='pygmalion', **self.connect_kwargs)
        self.event.wait(1.0)
        self.assertTrue(self.event.is_set())
        self.assertTrue(self.ts.is_active())
        self.assertEqual(True, self.ts.is_authenticated())

    def test_host_key_negotiation_1(self):
        host_key = paramiko.ECDSAKey.generate()
        self._client_host_key_bad(host_key)

    def test_host_key_negotiation_2(self):
        host_key = paramiko.RSAKey.generate(2048)
        self._client_host_key_bad(host_key)

    def test_host_key_negotiation_3(self):
        self._client_host_key_good(paramiko.ECDSAKey, 'test_ecdsa_256.key')

    def test_host_key_negotiation_4(self):
        self._client_host_key_good(paramiko.RSAKey, 'test_rsa.key')

    def test_update_environment(self):
        """
        Verify that environment variables can be set by the client.
        """
        threading.Thread(target=self._run).start()

        self.tc = paramiko.SSHClient()
        self.tc.set_missing_host_key_policy(paramiko.AutoAddPolicy())
        self.assertEqual(0, len(self.tc.get_host_keys()))
        self.tc.connect(self.addr, self.port, username='slowdive', password='pygmalion')

        self.event.wait(1.0)
        self.assertTrue(self.event.isSet())
        self.assertTrue(self.ts.is_active())

        target_env = {b'A': b'B', b'C': b'd'}

        self.tc.exec_command('yes', environment=target_env)
        schan = self.ts.accept(1.0)
        self.assertEqual(target_env, getattr(schan, 'env', {}))
        schan.close()

        # Cannot use assertRaises in context manager mode as it is not supported
        # in Python 2.6.
        try:
            # Verify that a rejection by the server can be detected
            self.tc.exec_command('yes', environment={b'INVALID_ENV': b''})
        except SSHException as e:
            self.assertTrue('INVALID_ENV' in str(e),
                            'Expected variable name in error message')
            self.assertTrue(isinstance(e.args[1], SSHException),
                            'Expected original SSHException in exception')
        else:
            self.assertFalse(False, 'SSHException was not thrown.')


    def test_missing_key_policy_accepts_classes_or_instances(self):
        """
        Client.missing_host_key_policy() can take classes or instances.
        """
        # AN ACTUAL UNIT TEST?! GOOD LORD
        # (But then we have to test a private API...meh.)
        client = paramiko.SSHClient()
        # Default
        assert isinstance(client._policy, paramiko.RejectPolicy)
        # Hand in an instance (classic behavior)
        client.set_missing_host_key_policy(paramiko.AutoAddPolicy())
        assert isinstance(client._policy, paramiko.AutoAddPolicy)
        # Hand in just the class (new behavior)
        client.set_missing_host_key_policy(paramiko.AutoAddPolicy)
        assert isinstance(client._policy, paramiko.AutoAddPolicy)<|MERGE_RESOLUTION|>--- conflicted
+++ resolved
@@ -391,7 +391,6 @@
         )
         self._test_connection(**kwargs)
 
-<<<<<<< HEAD
     def test_9_auth_timeout(self):
         """
         verify that the SSHClient has a configurable auth timeout
@@ -402,8 +401,9 @@
             self._test_connection,
             password='unresponsive-server',
             auth_timeout=0.5,
-=======
-    def test_9_auth_trickledown_gsskex(self):
+        )
+
+    def test_10_auth_trickledown_gsskex(self):
         """
         Failed gssapi-keyex auth doesn't prevent subsequent key auth from succeeding
         """
@@ -415,7 +415,7 @@
         )
         self._test_connection(**kwargs)
 
-    def test_10_auth_trickledown_gssauth(self):
+    def test_11_auth_trickledown_gssauth(self):
         """
         Failed gssapi-with-mic auth doesn't prevent subsequent key auth from succeeding
         """
@@ -427,7 +427,7 @@
         )
         self._test_connection(**kwargs)
 
-    def test_11_reject_policy(self):
+    def test_12_reject_policy(self):
         """
         verify that SSHClient's RejectPolicy works.
         """
@@ -442,7 +442,7 @@
             password='pygmalion', **self.connect_kwargs
         )
 
-    def test_12_reject_policy_gsskex(self):
+    def test_13_reject_policy_gsskex(self):
         """
         verify that SSHClient's RejectPolicy works,
         even if gssapi-keyex was enabled but not used.
@@ -461,7 +461,6 @@
             password='pygmalion',
             gss_kex=True,
              **self.connect_kwargs
->>>>>>> a8b80126
         )
 
     def _client_host_key_bad(self, host_key):
