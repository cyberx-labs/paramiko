--- conflicted
+++ resolved
@@ -467,10 +467,6 @@
             self._feed(data)
         return old
 
-<<<<<<< HEAD
-
-=======
->>>>>>> 7f5a938a
     ###  socket API
 
     def settimeout(self, timeout):
