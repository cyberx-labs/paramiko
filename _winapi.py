--- conflicted
+++ resolved
@@ -306,12 +306,9 @@
     def descriptor(self, value):
         self._descriptor = value
         self.lpSecurityDescriptor = ctypes.addressof(value)
-<<<<<<< HEAD
-=======
 
 #########################
 # jaraco.windows.security
->>>>>>> b9e913c5
 
 def GetTokenInformation(token, information_class):
     """
