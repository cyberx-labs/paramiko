# Copyright (C) 2003-2011  Robey Pointer <robeypointer@gmail.com>
#
# This file is part of paramiko.
#
# Paramiko is free software; you can redistribute it and/or modify it under the
# terms of the GNU Lesser General Public License as published by the Free
# Software Foundation; either version 2.1 of the License, or (at your option)
# any later version.
#
# Paramiko is distributed in the hope that it will be useful, but WITHOUT ANY
# WARRANTY; without even the implied warranty of MERCHANTABILITY or FITNESS FOR
# A PARTICULAR PURPOSE.  See the GNU Lesser General Public License for more
# details.
#
# You should have received a copy of the GNU Lesser General Public License
# along with Paramiko; if not, write to the Free Software Foundation, Inc.,
# 59 Temple Place, Suite 330, Boston, MA  02111-1307  USA.

"""
I{Paramiko} (a combination of the esperanto words for "paranoid" and "friend")
is a module for python 2.5 or greater that implements the SSH2 protocol for
secure (encrypted and authenticated) connections to remote machines.  Unlike
SSL (aka TLS), the SSH2 protocol does not require hierarchical certificates
signed by a powerful central authority.  You may know SSH2 as the protocol that
replaced C{telnet} and C{rsh} for secure access to remote shells, but the
protocol also includes the ability to open arbitrary channels to remote
services across an encrypted tunnel.  (This is how C{sftp} works, for example.)

The high-level client API starts with creation of an L{SSHClient} object.
For more direct control, pass a socket (or socket-like object) to a
L{Transport}, and use L{start_server <Transport.start_server>} or
L{start_client <Transport.start_client>} to negoatite
with the remote host as either a server or client.  As a client, you are
responsible for authenticating using a password or private key, and checking
the server's host key.  I{(Key signature and verification is done by paramiko,
but you will need to provide private keys and check that the content of a
public key matches what you expected to see.)}  As a server, you are
responsible for deciding which users, passwords, and keys to allow, and what
kind of channels to allow.

Once you have finished, either side may request flow-controlled L{Channel}s to
the other side, which are python objects that act like sockets, but send and
receive data over the encrypted session.

Paramiko is written entirely in python (no C or platform-dependent code) and is
released under the GNU Lesser General Public License (LGPL).

Website: U{https://github.com/paramiko/paramiko/}

Mailing list: U{paramiko@librelist.com<mailto:paramiko@librelist.com>}
"""

import sys

if sys.version_info < (2, 5):
    raise RuntimeError('You need python 2.5+ for this module.')


__author__ = "Jeff Forcier <jeff@bitprophet.org>"
<<<<<<< HEAD
__version__ = "1.11.1"
=======
__version__ = "1.10.4"
>>>>>>> f2466a3d
__license__ = "GNU Lesser General Public License (LGPL)"


from transport import SecurityOptions, Transport
from client import SSHClient, MissingHostKeyPolicy, AutoAddPolicy, RejectPolicy, WarningPolicy
from auth_handler import AuthHandler
from channel import Channel, ChannelFile
from ssh_exception import SSHException, PasswordRequiredException, \
    BadAuthenticationType, ChannelException, BadHostKeyException, \
    AuthenticationException, ProxyCommandFailure
from server import ServerInterface, SubsystemHandler, InteractiveQuery
from rsakey import RSAKey
from dsskey import DSSKey
from sftp import SFTPError, BaseSFTP
from sftp_client import SFTP, SFTPClient
from sftp_server import SFTPServer
from sftp_attr import SFTPAttributes
from sftp_handle import SFTPHandle
from sftp_si import SFTPServerInterface
from sftp_file import SFTPFile
from message import Message
from packet import Packetizer
from file import BufferedFile
from agent import Agent, AgentKey
from pkey import PKey
from hostkeys import HostKeys
from config import SSHConfig
from proxy import ProxyCommand

# fix module names for epydoc
for c in locals().values():
    if issubclass(type(c), type) or type(c).__name__ == 'classobj':
        # classobj for exceptions :/
        c.__module__ = __name__
del c

from common import AUTH_SUCCESSFUL, AUTH_PARTIALLY_SUCCESSFUL, AUTH_FAILED, \
     OPEN_SUCCEEDED, OPEN_FAILED_ADMINISTRATIVELY_PROHIBITED,  OPEN_FAILED_CONNECT_FAILED, \
     OPEN_FAILED_UNKNOWN_CHANNEL_TYPE, OPEN_FAILED_RESOURCE_SHORTAGE

from sftp import SFTP_OK, SFTP_EOF, SFTP_NO_SUCH_FILE, SFTP_PERMISSION_DENIED, SFTP_FAILURE, \
     SFTP_BAD_MESSAGE, SFTP_NO_CONNECTION, SFTP_CONNECTION_LOST, SFTP_OP_UNSUPPORTED

from common import io_sleep

__all__ = [ 'Transport',
            'SSHClient',
            'MissingHostKeyPolicy',
            'AutoAddPolicy',
            'RejectPolicy',
            'WarningPolicy',
            'SecurityOptions',
            'SubsystemHandler',
            'Channel',
            'PKey',
            'RSAKey',
            'DSSKey',
            'Message',
            'SSHException',
            'AuthenticationException',
            'PasswordRequiredException',
            'BadAuthenticationType',
            'ChannelException',
            'BadHostKeyException',
            'ProxyCommand',
            'ProxyCommandFailure',
            'SFTP',
            'SFTPFile',
            'SFTPHandle',
            'SFTPClient',
            'SFTPServer',
            'SFTPError',
            'SFTPAttributes',
            'SFTPServerInterface',
            'ServerInterface',
            'BufferedFile',
            'Agent',
            'AgentKey',
            'HostKeys',
            'SSHConfig',
            'util',
            'io_sleep' ]<|MERGE_RESOLUTION|>--- conflicted
+++ resolved
@@ -57,11 +57,7 @@
 
 
 __author__ = "Jeff Forcier <jeff@bitprophet.org>"
-<<<<<<< HEAD
-__version__ = "1.11.1"
-=======
-__version__ = "1.10.4"
->>>>>>> f2466a3d
+__version__ = "1.11.2"
 __license__ = "GNU Lesser General Public License (LGPL)"
 
 
