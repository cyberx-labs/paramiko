--- conflicted
+++ resolved
@@ -388,13 +388,6 @@
         self.logger = util.get_logger(self.log_name)
         self.packetizer.set_log(self.logger)
         self.auth_handler = None
-<<<<<<< HEAD
-        self.global_response = None     # response Message from an arbitrary global request
-        self.completion_event = None    # user-defined event callbacks
-        self.banner_timeout = 15        # how long (seconds) to wait for the SSH banner
-        self.handshake_timeout = 15     # how long (seconds) to wait for the handshake to finish after SSH banner sent.
-        self.auth_timeout = 30          # how long (seconds) to wait for the auth response.
-=======
         # response Message from an arbitrary global request
         self.global_response = None
         # user-defined event callbacks
@@ -404,7 +397,8 @@
         # how long (seconds) to wait for the handshake to finish after SSH
         # banner sent.
         self.handshake_timeout = 15
->>>>>>> 2804b79c
+        # how long (seconds) to wait for the auth response.
+        self.auth_timeout = 30          
 
         # server mode:
         self.server_mode = False
